--- conflicted
+++ resolved
@@ -1739,8 +1739,6 @@
         self._stericsNonbondedEnergy += "U_sterics_active = 4*epsilon*x*(x-1.0); x = (sigma/r)^6;"
         self._stericsNonbondedEnergy += "epsilon = sqrt(epsilon1*epsilon2); sigma = 0.5*(sigma1 + sigma2);"
 
-<<<<<<< HEAD
-=======
         ONE_4PI_EPS0 = 138.935456 # OpenMM constant for Coulomb interactions (openmm/platforms/reference/include/SimTKOpenMMRealType.h) in OpenMM units
                                   # TODO: Replace this with an import from simtk.openmm.constants once these constants are available there
 
@@ -1748,7 +1746,6 @@
         self._nonbondedExceptionEnergy += "U_exception = ONE_4PI_EPS0*chargeprod/r + 4*epsilon*x*(x-1.0); x = (sigma/r)^6;"
         self._nonbondedExceptionEnergy += "ONE_4PI_EPS0 = %f;" % ONE_4PI_EPS0
 
->>>>>>> 569fae60
     def create_modified_system(self, reference_system, growth_indices, parameter_name, add_extra_torsions=True, reference_topology=None, use_sterics=False, force_names=None, force_parameters=None):
         """
         Create a modified system with parameter_name parameter. When 0, only core atoms are interacting;
