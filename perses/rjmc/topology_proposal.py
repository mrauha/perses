"""
This file contains the base classes for topology proposals
"""

import simtk.openmm as openmm
import simtk.openmm.app as app
from collections import namedtuple
import copy
import warnings
import os
import openeye.oechem as oechem
import numpy as np
import openeye.oeomega as oeomega
import tempfile
from openmoltools import forcefield_generators
import openeye.oegraphsim as oegraphsim
from perses.rjmc.geometry import FFAllAngleGeometryEngine
from perses.storage import NetCDFStorageView
try:
    from StringIO import StringIO
except ImportError:
    from io import StringIO
import openmoltools
import logging
import time
try:
    from subprocess import getoutput  # If python 3
except ImportError:
    from commands import getoutput  # If python 2

def append_topology(destination_topology, source_topology, exclude_residue_name=None):
    """
    Add the source OpenMM Topology to the destination Topology.

    Parameters
    ----------
    destination_topology : simtk.openmm.app.Topology
        The Topology to which the contents of `source_topology` are to be added.
    source_topology : simtk.openmm.app.Topology
        The Topology to be added.
    exclude_residue_name : str, optional, default=None
        If specified, any residues matching this name are excluded.

    """
    newAtoms = {}
    for chain in source_topology.chains():
        newChain = destination_topology.addChain(chain.id)
        for residue in chain.residues():
            if (residue.name == exclude_residue_name):
                continue
            newResidue = destination_topology.addResidue(residue.name, newChain, residue.id)
            for atom in residue.atoms():
                newAtom = destination_topology.addAtom(atom.name, atom.element, newResidue, atom.id)
                newAtoms[atom] = newAtom
    for bond in source_topology.bonds():
        if (bond[0].residue.name==exclude_residue_name) or (bond[1].residue.name==exclude_residue_name):
            continue
        # TODO: Preserve bond order info using extended OpenMM API
        destination_topology.addBond(newAtoms[bond[0]], newAtoms[bond[1]])

def deepcopy_topology(source_topology):
    """
    Drop-in replacement for copy.deepcopy(topology) that fixes backpointer issues.

    Parameters
    ----------
    source_topology : simtk.openmm.app.Topology
        The Topology to be added.

    """
    topology = app.Topology()
    append_topology(topology, source_topology)
    return topology

from perses.rjmc.geometry import NoTorsionError
class TopologyProposal(object):
    """
    This is a container class with convenience methods to access various objects needed
    for a topology proposal

    Arguments
    ---------
    new_topology : simtk.openmm.Topology object
        openmm Topology representing the proposed new system
    new_system : simtk.openmm.System object
        openmm System of the newly proposed state
    old_topology : simtk.openmm.Topology object
        openmm Topology of the current system
    old_system : simtk.openmm.System object
        openm System of the current state
    logp_proposal : float
        contribution from the chemical proposal to the log probability of acceptance (Eq. 36 for hybrid; Eq. 53 for two-stage)
    new_to_old_atom_map : dict
        {new_atom_idx : old_atom_idx} map for the two systems
    chemical_state_key : str
        The current chemical state (unique)
    metadata : dict
        additional information of interest about the state

    Properties
    ----------
    new_topology : simtk.openmm.Topology object
        openmm Topology representing the proposed new system
    new_system : simtk.openmm.System object
        openmm System of the newly proposed state
    old_topology : simtk.openmm.Topology object
        openmm Topology of the current system
    old_system : simtk.openmm.System object
        openm System of the current state
    old_positions : [n, 3] np.array, Quantity
        positions of the old system
    logp_proposal : float
        contribution from the chemical proposal to the log probability of acceptance (Eq. 36 for hybrid; Eq. 53 for two-stage)
    new_to_old_atom_map : dict
        {new_atom_idx : old_atom_idx} map for the two systems
    old_to_new_atom_map : dict
        {old_atom_idx : new_atom_idx} map for the two systems
    unique_new_atoms : list of int
        List of indices of the unique new atoms
    unique_old_atoms : list of int
        List of indices of the unique old atoms
    natoms_new : int
        Number of atoms in the new system
    natoms_old : int
        Number of atoms in the old system
    old_chemical_state_key : str
        The previous chemical state key
    new_chemical_state_key : str
        The proposed chemical state key
    metadata : dict
        additional information of interest about the state
    """

    def __init__(self, new_topology=None, new_system=None, old_topology=None, old_system=None,
                 logp_proposal=None, new_to_old_atom_map=None,old_chemical_state_key=None, new_chemical_state_key=None, metadata=None):

        if new_chemical_state_key is None or old_chemical_state_key is None:
            raise ValueError("chemical_state_keys must be set.")
        self._new_topology = new_topology
        self._new_system = new_system
        self._old_topology = old_topology
        self._old_system = old_system
        self._logp_proposal = logp_proposal
        self._new_chemical_state_key = new_chemical_state_key
        self._old_chemical_state_key = old_chemical_state_key
        self._new_to_old_atom_map = new_to_old_atom_map
        self._old_to_new_atom_map = {old_atom : new_atom for new_atom, old_atom in new_to_old_atom_map.items()}
        self._unique_new_atoms = list(set(range(self._new_topology._numAtoms))-set(self._new_to_old_atom_map.keys()))
        self._unique_old_atoms = list(set(range(self._old_topology._numAtoms))-set(self._new_to_old_atom_map.values()))
        self._metadata = metadata

    @property
    def new_topology(self):
        return self._new_topology
    @property
    def new_system(self):
        return self._new_system
    @property
    def old_topology(self):
        return self._old_topology
    @property
    def old_system(self):
        return self._old_system
    @property
    def logp_proposal(self):
        return self._logp_proposal
    @property
    def new_to_old_atom_map(self):
        return self._new_to_old_atom_map
    @property
    def old_to_new_atom_map(self):
        return self._old_to_new_atom_map
    @property
    def unique_new_atoms(self):
        return self._unique_new_atoms
    @property
    def unique_old_atoms(self):
        return self._unique_old_atoms
    @property
    def n_atoms_new(self):
        return self._new_system.getNumParticles()
    @property
    def n_atoms_old(self):
        return self._old_system.getNumParticles()
    @property
    def new_chemical_state_key(self):
        return self._new_chemical_state_key
    @property
    def old_chemical_state_key(self):
        return self._old_chemical_state_key
    @property
    def metadata(self):
        return self._metadata

class ProposalEngine(object):
    """
    This defines a type which, given the requisite metadata, can produce Proposals (namedtuple)
    of new topologies.

    Arguments
    --------
    system_generator : SystemGenerator
        The SystemGenerator to use to generate new System objects for proposed Topology objects
    proposal_metadata : dict
        Contains information necessary to initialize proposal engine
    verbose : bool, optional, default=False
        If True, print verbose debugging output

    Properties
    ----------
    chemical_state_list : list of str
         a list of all the chemical states that this proposal engine may visit.
    """

    def __init__(self, system_generator, proposal_metadata=None, always_change=True, verbose=False):
        self._system_generator = system_generator
        self.verbose = verbose
        self._always_change = always_change

    def propose(self, current_system, current_topology, current_metadata=None):
        """
        Base interface for proposal method.

        Arguments
        ---------
        current_system : simtk.openmm.System object
            The current system object
        current_topology : simtk.openmm.app.Topology object
            The current topology
        current_metadata : dict
            Additional metadata about the state
        Returns
        -------
        proposal : TopologyProposal
            NamedTuple of type TopologyProposal containing forward and reverse
            probabilities, as well as old and new topologies and atom
            mapping
        """
        return TopologyProposal(new_topology=app.Topology(), old_topology=app.Topology(), old_system=current_system, old_chemical_state_key="C", new_chemical_state_key="C", logp_proposal=0.0, new_to_old_atom_map={0 : 0}, metadata={'molecule_smiles' : 'CC'})

    def compute_state_key(self, topology):
        """
        Compute the corresponding state key of a given topology,
        according to this proposal engine's scheme.

        Parameters
        ----------
        topology : app.Topology
            the topology in question

        Returns
        -------
        chemical_state_key : str
            The chemical_state_key
        """
        pass

    @property
    def chemical_state_list(self):
        raise NotImplementedError("This ProposalEngine does not expose a list of possible chemical states.")

class PolymerProposalEngine(ProposalEngine):
    def __init__(self, system_generator, chain_id, proposal_metadata=None, verbose=False, always_change=True):
        super(PolymerProposalEngine,self).__init__(system_generator, proposal_metadata=proposal_metadata, verbose=verbose, always_change=always_change)
        self._chain_id = chain_id

    def propose(self, current_system, current_topology, current_metadata=None):
        """

        Arguments
        ---------
        current_system : simtk.openmm.System object
            The current system object
        current_topology : simtk.openmm.app.Topology object
            The current topology
        current_metadata : dict -- OPTIONAL
        Returns
        -------
        proposal : TopologyProposal
            NamedTuple of type TopologyProposal containing forward and reverse
            probabilities, as well as old and new topologies and atom
            mapping
        """

        # old_topology : simtk.openmm.app.Topology
        old_topology = app.Topology()
        append_topology(old_topology, current_topology)

        # new_topology : simtk.openmm.app.Topology
        new_topology = app.Topology()
        append_topology(new_topology, current_topology)

        # Check that old_topology and old_system have same number of atoms.
        old_system = current_system
        old_topology_natoms = sum([1 for atom in old_topology.atoms()]) # number of topology atoms
        old_system_natoms = old_system.getNumParticles()
        if old_topology_natoms != old_system_natoms:
            msg = 'PolymerProposalEngine: old_topology has %d atoms, while old_system has %d atoms' % (old_topology_natoms, old_system_natoms)
            raise Exception(msg)

        # metadata : dict, key = 'chain_id' , value : str
        metadata = current_metadata
        if metadata == None:
            metadata = dict()
        # old_chemical_state_key : str
        old_chemical_state_key = self.compute_state_key(old_topology)

        # chain_id : str
        chain_id = self._chain_id
        # save old indices for mapping -- could just directly save positions instead

        # EDITING new_topology
        # atom : simtk.openmm.app.topology.Atom
        for atom in new_topology.atoms():
            # atom.old_index : int
            atom.old_index = atom.index

        index_to_new_residues, metadata = self._choose_mutant(new_topology, metadata)
        # residue_map : list(tuples : simtk.openmm.app.topology.Residue (existing residue), str (three letter residue name of proposed residue))
        residue_map = self._generate_residue_map(new_topology, index_to_new_residues)
        for (res, new_name) in residue_map:
            if res.name == new_name:
                del(index_to_new_residues[res.index])
        if len(index_to_new_residues) == 0:
            atom_map = dict()
            for atom in new_topology.atoms():
                atom_map[atom.index] = atom.index
            if self.verbose: print('PolymerProposalEngine: No changes to topology proposed, returning old system and topology')
            topology_proposal = TopologyProposal(new_topology=old_topology, new_system=old_system, old_topology=old_topology, old_system=old_system, old_chemical_state_key=old_chemical_state_key, new_chemical_state_key=old_chemical_state_key, logp_proposal=0.0, new_to_old_atom_map=atom_map)
            return topology_proposal


        # new_topology : simtk.openmm.app.Topology extra atoms from old residue have been deleted, missing atoms in new residue not yet added
        # missing_atoms : dict, key : simtk.openmm.app.topology.Residue, value : list(simtk.openmm.app.topology._TemplateAtomData)
        new_topology, missing_atoms = self._delete_excess_atoms(new_topology, residue_map)
        # new_topology : simtk.openmm.app.Topology new residue has all correct atoms for desired mutation
        new_topology = self._add_new_atoms(new_topology, missing_atoms, residue_map)

        atom_map = self._construct_atom_map(residue_map, old_topology, index_to_new_residues, new_topology)

        # new_chemical_state_key : str
        new_chemical_state_key = self.compute_state_key(new_topology)
        # new_system : simtk.openmm.System
        new_system = self._system_generator.build_system(new_topology)

        # Create TopologyProposal.
        topology_proposal = TopologyProposal(new_topology=new_topology, new_system=new_system, old_topology=old_topology, old_system=old_system, old_chemical_state_key=old_chemical_state_key, new_chemical_state_key=new_chemical_state_key, logp_proposal=0.0, new_to_old_atom_map=atom_map)

        # Check that old_topology and old_system have same number of atoms.
#        old_system = current_system
        old_topology_natoms = sum([1 for atom in old_topology.atoms()]) # number of topology atoms
        old_system_natoms = old_system.getNumParticles()
        if old_topology_natoms != old_system_natoms:
            msg = 'PolymerProposalEngine: old_topology has %d atoms, while old_system has %d atoms' % (old_topology_natoms, old_system_natoms)
            raise Exception(msg)

        # Check that new_topology and new_system have same number of atoms.
        new_topology_natoms = sum([1 for atom in new_topology.atoms()]) # number of topology atoms
        new_system_natoms = new_system.getNumParticles()
        if new_topology_natoms != new_system_natoms:
            msg = 'PolymerProposalEngine: new_topology has %d atoms, while new_system has %d atoms' % (new_topology_natoms, new_system_natoms)
            raise Exception(msg)
                    # Check to make sure no out-of-bounds atoms are present in new_to_old_atom_map
        natoms_old = topology_proposal.old_system.getNumParticles()
        natoms_new = topology_proposal.new_system.getNumParticles()
        if not set(topology_proposal.new_to_old_atom_map.values()).issubset(range(natoms_old)):
            msg = "Some old atoms in TopologyProposal.new_to_old_atom_map are not in span of old atoms (1..%d):\n" % natoms_old
            msg += str(topology_proposal.new_to_old_atom_map)
            raise Exception(msg)
        if not set(topology_proposal.new_to_old_atom_map.keys()).issubset(range(natoms_new)):
            msg = "Some new atoms in TopologyProposal.new_to_old_atom_map are not in span of old atoms (1..%d):\n" % natoms_new
            msg += str(topology_proposal.new_to_old_atom_map)
            raise Exception(msg)

        return topology_proposal

    def _choose_mutant(self, topology, metadata):
        index_to_new_residues = dict()
        return index_to_new_residues, metadata

    def _generate_residue_map(self, topology, index_to_new_residues):
        """
        generates list to reference residue instance to be edited, because topology.residues() cannot be referenced directly by index

        Arguments
        ---------
        topology : simtk.openmm.app.Topology
        index_to_new_residues : dict
            key : int (index, zero-indexed in chain)
            value : str (three letter residue name)
        Returns
        -------
        residue_map : list(tuples)
            simtk.openmm.app.topology.Residue (existing residue), str (three letter residue name of proposed residue)
        """
        # residue_map : list(tuples : simtk.openmm.app.topology.Residue (existing residue), str (three letter residue name of proposed residue))
        # r : simtk.openmm.app.topology.Residue, r.index : int, 0-indexed
        residue_map = [(r, index_to_new_residues[r.index]) for r in topology.residues() if r.index in index_to_new_residues]
        return residue_map

    def _delete_excess_atoms(self, topology, residue_map):
        """
        delete excess atoms from old residues and identify new atoms for new residues

        Arguments
        ---------
        topology : simtk.openmm.app.Topology
        residue_map : list(tuples)
            simtk.openmm.app.topology.Residue (existing residue), str (three letter residue name of proposed residue)
        Returns
        -------
        topology : simtk.openmm.app.Topology
            extra atoms from old residue have been deleted, missing atoms in new residue not yet added
        missing_atoms : dict
            key : simtk.openmm.app.topology.Residue
            value : list(simtk.openmm.app.topology._TemplateAtomData)
        """
        # delete excess atoms from old residues and identify new atoms for new residues
        # delete_atoms : list(simtk.openmm.app.topology.Atom) atoms from existing residue not in new residue
        delete_atoms = list()
        # missing_atoms : dict, key : simtk.openmm.app.topology.Residue, value : list(simtk.openmm.app.topology._TemplateAtomData)
        missing_atoms = dict()
        # residue : simtk.openmm.app.topology.Residue (existing residue)
        # replace_with : str (three letter residue name of proposed residue)
        for k, (residue, replace_with) in enumerate(residue_map):
            # chain_residues : list(simtk.openmm.app.topology.Residue) all residues in chain ==> why
            chain_residues = list(residue.chain.residues())
            if residue == chain_residues[0]:
                replace_with = 'N'+replace_with
                residue_map[k] = (residue, replace_with)
            if residue == chain_residues[-1]:
                replace_with = 'C'+replace_with
                residue_map[k] = (residue, replace_with)
            # template : simtk.openmm.app.topology._TemplateData
            template = self._templates[replace_with]
            # standard_atoms : set of unique atom names within new residue : str
            standard_atoms = set(atom.name for atom in template.atoms)
            # template_atoms : list(simtk.openmm.app.topology._TemplateAtomData) atoms in new residue
            template_atoms = list(template.atoms)
            # atom_names : set of unique atom names within existing residue : str
            atom_names = set(atom.name for atom in residue.atoms())
            # atom : simtk.openmm.app.topology.Atom in existing residue
            for atom in residue.atoms(): # shouldn't remove hydrogen
                if atom.name not in standard_atoms:
                    delete_atoms.append(atom)
#            if residue == chain_residues[0]: # this doesn't apply?
#                template_atoms = [atom for atom in template_atoms if atom.name not in ('P', 'OP1', 'OP2')]
            # missing : list(simtk.openmm.app.topology._TemplateAtomData) atoms in new residue not found in existing residue
            missing = list()
            # atom : simtk.openmm.app.topology._TemplateAtomData atoms in new residue
            for atom in template_atoms:
                if atom.name not in atom_names:
                    missing.append(atom)
            # BUG : error if missing = 0?
            if len(missing) > 0:
                missing_atoms[residue] = missing
        # topology : simtk.openmm.app.Topology extra atoms from old residue have been deleted, missing atoms in new residue not yet added
        topology = self._to_delete(topology, delete_atoms)
        topology = self._to_delete_bonds(topology, residue_map)
        topology._numAtoms = len(list(topology.atoms()))

        return(topology, missing_atoms)

    def _to_delete(self, topology, delete_atoms):
        """
        remove instances of atoms and corresponding bonds from topology

        Arguments
        ---------
        topology : simtk.openmm.app.Topology
        delete_atoms : list(simtk.openmm.app.topology.Atom)
            atoms from existing residue not in new residue
        Returns
        -------
        topology : simtk.openmm.app.Topology
            extra atoms from old residue have been deleted, missing atoms in new residue not yet added
        """
        # delete_atoms : list(simtk.openmm.app.topology.Atom) atoms from existing residue not in new residue
        # atom : simtk.openmm.app.topology.Atom
        for atom in delete_atoms:
            atom.residue._atoms.remove(atom)
            for bond in topology._bonds:
                if atom in bond:
                    topology._bonds = list(filter(lambda a: a != bond, topology._bonds))
        # topology : simtk.openmm.app.Topology extra atoms from old residue have been deleted, missing atoms in new residue not yet added
        return topology

    def _to_delete_bonds(self, topology, residue_map):
        """
        Remove any bonds between atoms in both new and old residue that do not belong in new residue
        (e.g. breaking the ring in PRO)
        Arguments
        ---------
        topology : simtk.openmm.app.Topology
        residue_map : list(tuples)
            simtk.openmm.app.topology.Residue (existing residue), str (three letter residue name of proposed residue)
        Returns
        -------
        topology : simtk.openmm.app.Topology
            extra atoms and bonds from old residue have been deleted, missing atoms in new residue not yet added
        """

        for residue, replace_with in residue_map:
            # template : simtk.openmm.app.topology._TemplateData
            template = self._templates[replace_with]

            old_res_bonds = list()
            # bond : tuple(simtk.openmm.app.topology.Atom, simtk.openmm.app.topology.Atom)
            for atom1, atom2 in topology._bonds:
                if atom1.residue == residue or atom2.residue == residue:
                    old_res_bonds.append((atom1.name, atom2.name))
            # make a list of bonds that should exist in new residue
            # template_bonds : list(tuple(str (atom name), str (atom name))) bonds in template
            template_bonds = [(template.atoms[bond[0]].name, template.atoms[bond[1]].name) for bond in template.bonds]
            # add any bonds that exist in template but not in new residue
            for bond in old_res_bonds:
                if bond not in template_bonds and (bond[1],bond[0]) not in template_bonds:
                    topology._bonds = list(filter(lambda a: a != bond, topology._bonds))
                    topology._bonds = list(filter(lambda a: a != (bond[1],bond[0]), topology._bonds))
        return topology

    def _add_new_atoms(self, topology, missing_atoms, residue_map):
        """
        add new atoms (and corresponding bonds) to new residues

        Arguments
        ---------
        topology : simtk.openmm.app.Topology
            extra atoms from old residue have been deleted, missing atoms in new residue not yet added
        missing_atoms : dict
            key : simtk.openmm.app.topology.Residue
            value : list(simtk.openmm.app.topology._TemplateAtomData)
        residue_map : list(tuples)
            simtk.openmm.app.topology.Residue, str (three letter residue name of new residue)
        Returns
        -------
        topology : simtk.openmm.app.Topology
            new residue has all correct atoms for desired mutation
        """
        # add new atoms to new residues
        # topology : simtk.openmm.app.Topology extra atoms from old residue have been deleted, missing atoms in new residue not yet added
        # missing_atoms : dict, key : simtk.openmm.app.topology.Residue, value : list(simtk.openmm.app.topology._TemplateAtomData)
        # residue_map : list(tuples : simtk.openmm.app.topology.Residue (old residue), str (three letter residue name of new residue))

        # new_atoms : list(simtk.openmm.app.topology.Atom) atoms that have been added to new residue
        new_atoms = list()
        # k : int
        # residue_ent : tuple(simtk.openmm.app.topology.Residue (old residue), str (three letter residue name of new residue))
        for k, residue_ent in enumerate(residue_map):
            # residue : simtk.openmm.app.topology.Residue (old residue) BUG : wasn't this editing the residue in place what is old and new map
            residue = residue_ent[0]
            # replace_with : str (three letter residue name of new residue)
            replace_with = residue_ent[1]
            # directly edit the simtk.openmm.app.topology.Residue instance
            residue.name = replace_with
            # load template to compare bonds
            # template : simtk.openmm.app.topology._TemplateData
            template = self._templates[replace_with]
            # add each missing atom
            # atom : simtk.openmm.app.topology._TemplateAtomData
            try:
                for atom in missing_atoms[residue]:
                    # new_atom : simtk.openmm.app.topology.Atom
                    new_atom = topology.addAtom(atom.name, atom.element, residue)
                    # new_atoms : list(simtk.openmm.app.topology.Atom)
                    new_atoms.append(new_atom)
            except KeyError:
                pass
            # make a dictionary to map atom names in new residue to atom object
            # new_res_atoms : dict, key : str (atom name) , value : simtk.openmm.app.topology.Atom
            new_res_atoms = dict()
            # atom : simtk.openmm.app.topology.Atom
            for atom in residue.atoms():
                # atom.name : str
                new_res_atoms[atom.name] = atom
            # make a list of bonds already existing in new residue
            # new_res_bonds : list(tuple(str (atom name), str (atom name))) bonds between atoms both within new residue
            new_res_bonds = list()
            # bond : tuple(simtk.openmm.app.topology.Atom, simtk.openmm.app.topology.Atom)
            for bond in topology._bonds:
                if bond[0].residue == residue and bond[1].residue == residue:
                    new_res_bonds.append((bond[0].name, bond[1].name))
            # make a list of bonds that should exist in new residue
            # template_bonds : list(tuple(str (atom name), str (atom name))) bonds in template
            template_bonds = [(template.atoms[bond[0]].name, template.atoms[bond[1]].name) for bond in template.bonds]
            # add any bonds that exist in template but not in new residue
            for bond in new_res_bonds:
                if bond not in template_bonds and (bond[1],bond[0]) not in template_bonds:
                    bonded_0 = new_res_atoms[bond[0]]
                    bonded_1 = new_res_atoms[bond[1]]
                    topology._bonds.remove((bonded_0, bonded_1))
            for bond in template_bonds:
                if bond not in new_res_bonds and (bond[1],bond[0]) not in new_res_bonds:
                    # new_bonded_0 : simtk.openmm.app.topology.Atom
                    new_bonded_0 = new_res_atoms[bond[0]]
                    # new_bonded_1 : simtk.openmm.app.topology.Atom
                    new_bonded_1 = new_res_atoms[bond[1]]
                    topology.addBond(new_bonded_0, new_bonded_1)
        topology._numAtoms = len(list(topology.atoms()))

        # add new bonds to the new residues
        return topology

    def _construct_atom_map(self, residue_map, old_topology, index_to_new_residues, new_topology):
        # atom_map : dict, key : int (index of atom in old topology) , value : int (index of same atom in new topology)
        atom_map = dict()

        # atoms with an old_index attribute should be mapped
        # k : int
        # atom : simtk.openmm.app.topology.Atom
        def match_backbone(old_residue, new_residue, atom_name):
            """
            Forcibly including CA and N in the map even if they don't meet
            matching criteria
            """
            found_old_atom = False
            for atom in old_residue.atoms():
                if atom.name == atom_name:
                    old_atom = atom
                    found_old_atom = True
                    break
            assert found_old_atom
            found_new_atom = False
            for atom in new_residue.atoms():
                if atom.name == atom_name:
                    new_atom = atom
                    found_new_atom = True
                    break
            assert found_new_atom
            return new_atom.index, old_atom.index

        modified_residues = dict()
        old_residues = dict()
        for map_entry in residue_map:
            modified_residues[map_entry[0].index] = map_entry[0]
        for residue in old_topology.residues():
            if residue.index in index_to_new_residues.keys():
                old_residues[residue.index] = residue
        for k, atom in enumerate(new_topology.atoms()):
            atom.index=k
            if atom.residue in modified_residues.values():
                continue
            try:
                atom_map[atom.index] = atom.old_index
            except AttributeError:
                pass
        for index in index_to_new_residues.keys():
            old_oemol_res = FFAllAngleGeometryEngine._oemol_from_residue(old_residues[index])
            new_oemol_res = FFAllAngleGeometryEngine._oemol_from_residue(modified_residues[index])
            _ , local_atom_map = self._get_mol_atom_matches(old_oemol_res, new_oemol_res)

            for backbone_name in ['CA','N']:
                new_index, old_index = match_backbone(old_residues[index], modified_residues[index], backbone_name)
                local_atom_map[new_index] = old_index

            atom_map.update(local_atom_map)

        return atom_map

    def _get_mol_atom_matches(self, current_molecule, proposed_molecule):
        """
        Given two molecules, returns the mapping of atoms between them.

        Arguments
        ---------
        current_molecule : openeye.oechem.oemol object
             The current molecule in the sampler
        proposed_molecule : openeye.oechem.oemol object
             The proposed new molecule

        Returns
        -------
        matches : list of match
            list of the matches between the molecules
        """
        oegraphmol_current = oechem.OEGraphMol(current_molecule)
        oegraphmol_proposed = oechem.OEGraphMol(proposed_molecule)
        mcs = oechem.OEMCSSearch(oechem.OEMCSType_Exhaustive)

        atomexpr = oechem.OEExprOpts_Aromaticity | oechem.OEExprOpts_RingMember | oechem.OEExprOpts_HvyDegree | oechem.OEExprOpts_AtomicNumber
        bondexpr = oechem.OEExprOpts_Aromaticity | oechem.OEExprOpts_RingMember
        mcs.Init(oegraphmol_current, atomexpr, bondexpr)

        def forcibly_matched(mcs, proposed, atom_name):
            old_atom = list(mcs.GetPattern().GetAtoms(atom_name))
            assert len(old_atom) == 1
            old_atom = old_atom[0]

            new_atom = list(proposed.GetAtoms(atom_name))
            assert len(new_atom) == 1
            new_atom = new_atom[0]
            return old_atom, new_atom

        force_matches = list()
        for matched_atom_name in ['C','O']:
            force_matches.append(oechem.OEHasAtomName(matched_atom_name))

        for force_match in force_matches:
            old_atom, new_atom = forcibly_matched(mcs, oegraphmol_proposed, force_match)
            this_match = oechem.OEMatchPairAtom(old_atom, new_atom)
            assert mcs.AddConstraint(this_match)

        mcs.SetMCSFunc(oechem.OEMCSMaxBondsCompleteCycles())
        unique = True
        matches = [m for m in mcs.Match(oegraphmol_proposed, unique)]
        if len(matches)==0:
            from perses.tests.utils import describe_oemol
            msg = 'No matches found in _get_mol_atom_matches.\n'
            msg += '\n'
            msg += 'oegraphmol_current:\n'
            msg += describe_oemol(oegraphmol_current)
            msg += '\n'
            msg += 'oegraphmol_proposed:\n'
            msg += describe_oemol(oegraphmol_proposed)
            raise Exception(msg)
        match = np.random.choice(matches)
        new_to_old_atom_map = {}
        for matchpair in match.GetAtoms():
            old_index = matchpair.pattern.GetData("topology_index")
            new_index = matchpair.target.GetData("topology_index")
            if old_index < 0 or new_index < 0:
                continue
            new_to_old_atom_map[new_index] = old_index
        return matches, new_to_old_atom_map


    def compute_state_key(self, topology):
        for chain in topology.chains():
            if chain.id == self._chain_id:
                break
        chemical_state_key = ''
        for (index, res) in enumerate(chain._residues):
            if (index > 0):
                chemical_state_key += '-'
            chemical_state_key += res.name

        return chemical_state_key

class PointMutationEngine(PolymerProposalEngine):
    """
    Arguments
    --------
    wildtype_topology : openmm.app.Topology
    system_generator : SystemGenerator
    chain_id : str
        id of the chain to mutate
        (using the first chain with the id, if there are multiple)
    proposal_metadata : dict -- OPTIONAL
        Contains information necessary to initialize proposal engine
    max_point_mutants : int -- OPTIONAL
        default = None
    residues_allowed_to_mutate : list(str) -- OPTIONAL
        default = None
    allowed_mutations : list(list(tuple)) -- OPTIONAL
        default = None
        ('residue id to mutate','desired mutant residue name (3-letter code)')
        Example:
            Desired systems are wild type T4 lysozyme, T4 lysozyme L99A, and T4 lysozyme L99A/M102Q
            allowed_mutations = [
                [('99','ALA')],
                [('99','ALA'),('102','GLN')]
            ]
    always_change : Boolean -- OPTIONAL, default True
        Have the proposal engine always propose another mutation
        If allowed_mutations is not specified, always_change will require ALL
        point mutations to be different
        The proposal engine will choose number of locations specified by
        max_point_mutants, and will require all of those residues to change
        eg: if old topology included L99A and M102Q, the new proposal cannot
            include L99A OR M102Q
        (This is only relevant in cases where max_point_mutants > 1)
    """

    def __init__(self, wildtype_topology, system_generator, chain_id, proposal_metadata=None, max_point_mutants=None, residues_allowed_to_mutate=None, allowed_mutations=None, verbose=False, always_change=True):
        super(PointMutationEngine,self).__init__(system_generator, chain_id, proposal_metadata=proposal_metadata, verbose=verbose, always_change=always_change)

        # Check that provided topology has specified chain.
        chain_ids_in_topology = [ chain.id for chain in wildtype_topology.chains() ]
        if chain_id not in chain_ids_in_topology:
            raise Exception("Specified chain_id '%s' not found in provided wildtype_topology. Choices are: %s" % (chain_id, str(chain_ids_in_topology)))

        self._wildtype = wildtype_topology
        self._max_point_mutants = max_point_mutants
        self._ff = system_generator.forcefield
        self._templates = self._ff._templates
        self._residues_allowed_to_mutate = residues_allowed_to_mutate
        if allowed_mutations is not None:
            for mutation in allowed_mutations:
                mutation.sort()
        self._allowed_mutations = allowed_mutations
        if proposal_metadata is None:
            proposal_metadata = dict()
        self._metadata = proposal_metadata
        if max_point_mutants is None and allowed_mutations is None:
            raise Exception("Must specify either max_point_mutants or allowed_mutations.")
        if max_point_mutants is not None and allowed_mutations is not None:
            warnings.warn("PointMutationEngine: max_point_mutants and allowed_mutations were both specified -- max_point_mutants will be ignored")

    def _choose_mutant(self, topology, metadata):
        chain_id = self._chain_id
        old_key = self.compute_state_key(topology)
        index_to_new_residues = self._undo_old_mutants(topology, chain_id, old_key)
        if self._allowed_mutations is not None:
            allowed_mutations = self._allowed_mutations
            index_to_new_residues = self._choose_mutation_from_allowed(topology, chain_id, allowed_mutations, index_to_new_residues, old_key)
        else:
            # index_to_new_residues : dict, key : int (index) , value : str (three letter residue name)
            index_to_new_residues = self._propose_mutations(topology, chain_id, index_to_new_residues, old_key)
        # metadata['mutations'] : list(str (three letter WT residue name - index - three letter MUT residue name) )
        metadata['mutations'] = self._save_mutations(topology, index_to_new_residues)

        return index_to_new_residues, metadata

    def _undo_old_mutants(self, topology, chain_id, old_key):
        index_to_new_residues = dict()
        if old_key == 'WT':
            return index_to_new_residues
        for chain in topology.chains():
            if chain.id == chain_id:
                break
        residue_id_to_index = {residue.id : residue.index for residue in chain._residues}
        for mutant in old_key.split('-'):
            old_res = mutant[:3]
            residue_id = mutant[3:-3]
            new_res = mutant[-3:]
            index_to_new_residues[residue_id_to_index[residue_id]] = old_res
        return index_to_new_residues

    def _choose_mutation_from_allowed(self, topology, chain_id, allowed_mutations, index_to_new_residues, old_key):
        """
        Used when allowed mutations have been specified
        Assume (for now) uniform probability of selecting each specified mutant

        Arguments
        ---------
        topology : simtk.openmm.app.Topology
        chain_id : str
        allowed_mutations : list(list(tuple))
            list of allowed mutant states; each entry in the list is a list because multiple mutations may be desired
            tuple : (str, str) -- residue id and three-letter amino acid code of desired mutant

        Returns
        -------
        index_to_new_residues : dict
            key : int (index, zero-indexed in chain)
            value : str (three letter residue name)
        """

        # chain : simtk.openmm.app.topology.Chain
        chain_found = False
        for anychain in topology.chains():
            if anychain.id == chain_id:
                chain = anychain
                chain_found = True
                break
        if not chain_found:
            chains = [ chain.id for chain in topology.chains() ]
            raise Exception("Chain '%s' not found in Topology. Chains present are: %s" % (chain_id, str(chains)))
        residue_id_to_index = {residue.id : residue.index for residue in chain._residues}
        # location_prob : np.array, probability value for each residue location (uniform)
        if self._always_change:
            location_prob = np.array([1.0/len(allowed_mutations) for i in range(len(allowed_mutations)+1)])
            if old_key == 'WT':
                location_prob[len(allowed_mutations)] = 0.0
            else:
                current_mutation = list()
                for mutant in old_key.split('-'):
                    residue_id = mutant[3:-3]
                    new_res = mutant[-3:]
                    current_mutation.append((residue_id,new_res))
                current_mutation.sort()
                location_prob[allowed_mutations.index(current_mutation)] = 0.0
        else:
            location_prob = np.array([1.0/(len(allowed_mutations)+1.0) for i in range(len(allowed_mutations)+1)])
        proposed_location = np.random.choice(range(len(allowed_mutations)+1), p=location_prob)
        if proposed_location == len(allowed_mutations):
            # choose WT
            pass
        else:
            for residue_id, residue_name in allowed_mutations[proposed_location]:
                # original_residue : simtk.openmm.app.topology.Residue
                original_residue = chain._residues[residue_id_to_index[residue_id]]
                if original_residue.name in ['HID','HIE']:
                    original_residue.name = 'HIS'
                if original_residue.name == residue_name:
                    continue
                # index_to_new_residues : dict, key : int (index of residue, 0-indexed), value : str (three letter residue name)
                index_to_new_residues[residue_id_to_index[residue_id]] = residue_name
                if residue_name == 'HIS':
                    his_state = ['HIE','HID']
                    his_prob = np.array([0.5 for i in range(len(his_state))])
                    his_choice = np.random.choice(range(len(his_state)),p=his_prob)
                    index_to_new_residues[residue_id_to_index[residue_id]] = his_state[his_choice]
                # DEBUG
                if self.verbose: print('Proposed mutation: %s %s %s' % (original_residue.name, residue_id, residue_name))

        # index_to_new_residues : dict, key : int (index of residue, 0-indexed), value : str (three letter residue name)
        return index_to_new_residues

    def _propose_mutations(self, topology, chain_id, index_to_new_residues, old_key):
        """
        Arguments
        ---------
        topology : simtk.openmm.app.Topology
        chain_id : str
        index_to_new_residues : dict
            contains information to mutate back to WT as starting point for new mutants
        old_key : str
            chemical_state_key for old topology

        Returns
        -------
        index_to_new_residues : dict
            key : int (index, zero-indexed in chain)
            value : str (three letter residue name)
        """
        # this shouldn't be here
        aminos = ['ALA','ARG','ASN','ASP','CYS','GLN','GLU','GLY','HIS','ILE','LEU','LYS','MET','PHE','PRO','SER','THR','TRP','TYR','VAL']
        # chain : simtk.openmm.app.topology.Chain
        chain_found = False
        for anychain in topology.chains():
            if anychain.id == chain_id:
                chain = anychain
                if self._residues_allowed_to_mutate is None:
                    # num_residues : int
                    num_residues = len(chain._residues)
                    chain_residues = chain._residues
                chain_found = True
                residue_id_to_index = {residue.id : residue.index for residue in chain._residues}
                break
        if not chain_found:
            chains = [ chain.id for chain in topology.chains() ]
            raise Exception("Chain '%s' not found in Topology. Chains present are: %s" % (chain_id, str(chains)))
        if self._residues_allowed_to_mutate is not None:
            num_residues = len(self._residues_allowed_to_mutate)
            chain_residues = self._mutable_residues(chain)
        # location_prob : np.array, probability value for each residue location (uniform)
        location_prob = np.array([1.0/num_residues for i in range(num_residues)])
        if self._always_change:
            residue_id_to_index = {residue.id : residue.index for residue in chain._residues}
            current_mutation = dict()
            if old_key != 'WT':
                for mutant in old_key.split('-'):
                    residue_id = mutant[3:-3]
                    new_res = mutant[-3:]
                    current_mutation[residue_id] = new_res

        for i in range(self._max_point_mutants):
            # proposed_location : int, index of chosen entry in location_prob
            proposed_location = np.random.choice(range(num_residues), p=location_prob)
            # original_residue : simtk.openmm.app.topology.Residue
            original_residue = chain_residues[proposed_location]
            if original_residue.name in ['HIE','HID']:
                original_residue.name = 'HIS'
            # amino_prob : np.array, probability value for each amino acid option (uniform)
            if self._always_change:
                amino_prob = np.array([1.0/(len(aminos)-1) for l in range(len(aminos))])
                amino_prob[aminos.index(original_residue.name)] = 0.0
            else:
                amino_prob = np.array([1.0/(len(aminos)) for k in range(len(aminos))])
            # proposed_amino_index : int, index of three letter residue name in aminos list
            proposed_amino_index = np.random.choice(range(len(aminos)), p=amino_prob)
            # index_to_new_residues : dict, key : int (index of residue, 0-indexed), value : str (three letter residue name)
            if self._residues_allowed_to_mutate is not None:
                proposed_location = residue_id_to_index[self._residues_allowed_to_mutate[proposed_location]]
            index_to_new_residues[proposed_location] = aminos[proposed_amino_index]
            if aminos[proposed_amino_index] == 'HIS':
                his_state = ['HIE','HID']
                his_prob = np.array([0.5 for j in range(len(his_state))])
                his_choice = np.random.choice(range(len(his_state)),p=his_prob)
                index_to_new_residues[proposed_location] = his_state[his_choice]
        return index_to_new_residues

    def _mutable_residues(self, chain):
        chain_residues = [residue for residue in chain._residues if residue.id in self._residues_allowed_to_mutate]
        return chain_residues

    def _save_mutations(self, topology, index_to_new_residues):
        """
        Arguments
        ---------
        topology : simtk.openmm.app.Topology
        index_to_new_residues : dict
            key : int (index, zero-indexed in chain)
            value : str (three letter residue name)
        Returns
        -------
        mutations : list(str)
            XXX-##-XXX
            three letter WT residue name - id - three letter MUT residue name
            id is based on the protein sequence NOT zero-indexed

        """
        return [r.name+'-'+str(r.id)+'-'+index_to_new_residues[r.index] for r in topology.residues() if r.index in index_to_new_residues]

    def compute_state_key(self, topology):
        chemical_state_key = ''
        wildtype = self._wildtype
        for anychain in topology.chains():
            if anychain.id == self._chain_id:
                chain = anychain
                break
        for anywt_chain in wildtype.chains():
            if anywt_chain.id == self._chain_id:
                wt_chain = anywt_chain
                break
        for wt_res, res in zip(wt_chain._residues, chain._residues):
            if wt_res.name != res.name:
                if chemical_state_key:
                    chemical_state_key+='-'
                chemical_state_key+= str(wt_res.name)+str(res.id)+str(res.name)
        if not chemical_state_key:
            chemical_state_key = 'WT'
        return chemical_state_key

class PeptideLibraryEngine(PolymerProposalEngine):
    """

    Arguments
    --------
    system_generator : SystemGenerator
    library : list of strings
        each string is a 1-letter-code list of amino acid sequence
    chain_id : str
        id of the chain to mutate
        (using the first chain with the id, if there are multiple)
    proposal_metadata : dict -- OPTIONAL
        Contains information necessary to initialize proposal engine
    """

    def __init__(self, system_generator, library, chain_id, proposal_metadata=None, verbose=False, always_change=True):
        super(PeptideLibraryEngine,self).__init__(system_generator, chain_id, proposal_metadata=proposal_metadata, verbose=verbose, always_change=always_change)
        self._library = library
        self._ff = system_generator.forcefield
        self._templates = self._ff._templates

    def _choose_mutant(self, topology, metadata):
        """
        Used when library of pepide sequences has been provided
        Assume (for now) uniform probability of selecting each peptide

        Arguments
        ---------
        topology : simtk.openmm.app.Topology
        chain_id : str
        allowed_mutations : list(list(tuple))
            list of allowed mutant states; each entry in the list is a list because multiple mutations may be desired
            tuple : (str, str) -- residue id and three-letter amino acid code of desired mutant

        Returns
        -------
        index_to_new_residues : dict
            key : int (index, zero-indexed in chain)
            value : str (three letter residue name)
        metadata : dict
            has not been altered
        """
        library = self._library

        index_to_new_residues = dict()

        # chain : simtk.openmm.app.topology.Chain
        chain_id = self._chain_id
        chain_found = False
        for chain in topology.chains():
            if chain.id == chain_id:
                chain_found = True
                break
        if not chain_found:
            chains = [ chain.id for chain in topology.chains() ]
            raise Exception("Chain '%s' not found in Topology. Chains present are: %s" % (chain_id, str(chains)))
        # location_prob : np.array, probability value for each residue location (uniform)
        location_prob = np.array([1.0/len(library) for i in range(len(library))])
        proposed_location = np.random.choice(range(len(library)), p=location_prob)
        for residue_index, residue_one_letter in enumerate(library[proposed_location]):
            # original_residue : simtk.openmm.app.topology.Residue
            original_residue = chain._residues[residue_index]
            residue_name = self._one_to_three_letter_code(residue_one_letter)
            if original_residue.name == residue_name:
                continue
            # index_to_new_residues : dict, key : int (index of residue, 0-indexed), value : str (three letter residue name)
            index_to_new_residues[residue_index] = residue_name
            if residue_name == 'HIS':
                his_state = ['HIE','HID']
                his_prob = np.array([0.5 for i in range(len(his_state))])
                his_choice = np.random.choice(range(len(his_state)),p=his_prob)
                index_to_new_residues[residue_index] = his_state[his_choice]

        # index_to_new_residues : dict, key : int (index of residue, 0-indexed), value : str (three letter residue name)
        return index_to_new_residues, metadata

    def _one_to_three_letter_code(self, residue_one_letter):
        three_letter_code = {
            'A' : 'ALA',
            'C' : 'CYS',
            'D' : 'ASP',
            'E' : 'GLU',
            'F' : 'PHE',
            'G' : 'GLY',
            'H' : 'HIS',
            'I' : 'ILE',
            'K' : 'LYS',
            'L' : 'LEU',
            'M' : 'MET',
            'N' : 'ASN',
            'P' : 'PRO',
            'Q' : 'GLN',
            'R' : 'ARG',
            'S' : 'SER',
            'T' : 'THR',
            'V' : 'VAL',
            'W' : 'TRP',
            'Y' : 'TYR'
        }
        return three_letter_code[residue_one_letter]

class SystemGenerator(object):
    """
    This is a utility class to generate OpenMM Systems from
    topology objects.

    Parameters
    ----------
    forcefields_to_use : list of string
        List of the names of ffxml files that will be used in system creation.
    forcefield_kwargs : dict of arguments to createSystem, optional
        Allows specification of various aspects of system creation.
    metadata : dict, optional
        Metadata associated with the SystemGenerator.
    use_antechamber : bool, optional, default=True
        If True, will add the GAFF residue template generator.
    barostat : MonteCarloBarostat, optional, default=None
        If provided, a matching barostat will be added to the generated system.
    verbose : bool, optional, default=False
        If True, print verbose output
    """

    def __init__(self, forcefields_to_use, forcefield_kwargs=None, metadata=None, use_antechamber=True, barostat=None, verbose=False):
        self._forcefield_xmls = forcefields_to_use
        self._forcefield_kwargs = forcefield_kwargs if forcefield_kwargs is not None else {}
        self._forcefield = app.ForceField(*self._forcefield_xmls)
        self.verbose = verbose
        if use_antechamber:
            self._forcefield.registerTemplateGenerator(forcefield_generators.gaffTemplateGenerator)
        if 'removeCMMotion' not in self._forcefield_kwargs:
            self._forcefield_kwargs['removeCMMotion'] = False
        self._barostat = None
        if barostat is not None:
            pressure = barostat.getDefaultPressure()
            if hasattr(barostat, 'getDefaultTemperature'):
                temperature = barostat.getDefaultTemperature()
            else:
                temperature = barostat.getTemperature()
            frequency = barostat.getFrequency()
            self._barostat = (pressure, temperature, frequency)

    def getForceField(self):
        """
        Return the associated ForceField object.

        Returns
        -------
        forcefield : simtk.openmm.app.ForceField
            The current ForceField object.
        """
        return self._forcefield

    def build_system(self, new_topology):
        """
        Build a system from the new_topology, adding templates
        for the molecules in oemol_list

        Parameters
        ----------
        new_topology : simtk.openmm.app.Topology object
            The topology of the system

        Returns
        -------
        new_system : openmm.System
            A system object generated from the topology
        """
        if self.verbose: print('Generating System...')
        timer_start = time.time()

        try:
            system = self._forcefield.createSystem(new_topology, **self._forcefield_kwargs)
        except Exception as e:
            from simtk import unit
            nparticles = sum([1 for atom in new_topology.atoms()])
            positions = unit.Quantity(np.zeros([nparticles,3], np.float32), unit.angstroms)
            # Write PDB file of failed topology
            from simtk.openmm.app import PDBFile
            outfile = open('BuildSystem-failure.pdb', 'w')
            pdbfile = PDBFile.writeFile(new_topology, positions, outfile)
            outfile.close()
            msg = str(e)
            msg += "\n"
            msg += "PDB file written as 'BuildSystem-failure.pdb'"
            raise Exception(msg)

        # Add barostat if requested.
        if self._barostat is not None:
            MAXINT = np.iinfo(np.int32).max
            barostat = openmm.MonteCarloBarostat(*self._barostat)
            seed = np.random.randint(MAXINT)
            barostat.setRandomNumberSeed(seed)
            system.addForce(barostat)

        # DEBUG: See if any torsions have duplicate atoms.
        #from perses.tests.utils import check_system
        #check_system(system)

        if self.verbose: print('System generation took %.3f s' % (time.time() - timer_start))

        return system

    @property
    def ffxmls(self):
        return self._forcefield_xmls

    @property
    def forcefield(self):
        return self._forcefield

class SmallMoleculeSetProposalEngine(ProposalEngine):
    """
    This class proposes new small molecules from a prespecified set. It uses
    uniform proposal probabilities, but can be extended. The user is responsible
    for providing a list of smiles that can be interconverted! The class includes
    extra functionality to assist with that (it is slow).

    Parameters
    ----------
    list_of_smiles : list of string
        list of smiles that will be sampled
    system_generator : SystemGenerator object
        SystemGenerator initialized with the appropriate forcefields
    residue_name : str
        The name that will be used for small molecule residues in the topology
    proposal_metadata : dict
        metadata for the proposal engine
    storage : NetCDFStorageView, optional, default=None
        If specified, write statistics to this storage
    verbose : bool, optional, default=False
        Print verbose output
    """

    def __init__(self, list_of_smiles, system_generator, residue_name='MOL',
                 atom_expr=None, bond_expr=None, proposal_metadata=None, storage=None,
                 always_change=True, verbose=False):
        # Default atom and bond expressions for MCSS
        DEFAULT_ATOM_EXPRESSION = oechem.OEExprOpts_Aromaticity | oechem.OEExprOpts_RingMember | oechem.OEExprOpts_HvyDegree
        DEFAULT_BOND_EXPRESSION = oechem.OEExprOpts_Aromaticity | oechem.OEExprOpts_RingMember

<<<<<<< HEAD
        self.atom_expr = atom_expr or DEFAULT_ATOM_EXPRESSION
        self.bond_expr = bond_expr or DEFAULT_BOND_EXPRESSION

        # Canonicalize all SMILES strings
        self._smiles_list = [self._canonicalize_smiles(smiles) for smiles in set(list_of_smiles)]
=======
        if not bond_expr:
            self.bond_expr = 0 #oechem.OEExprOpts_Aromaticity | oechem.OEExprOpts_RingMember
        else:
            self.bond_expr = bond_expr
        list_of_smiles = list(set(list_of_smiles))
        self._smiles_list = [self.canonicalize_smiles(smiles) for smiles in list_of_smiles]
>>>>>>> 532a37a4
        self._n_molecules = len(self._smiles_list)

        self._residue_name = residue_name
        self._generated_systems = dict()
        self._generated_topologies = dict()
        self._matches = dict()

        self._storage = None
        if storage is not None:
            self._storage = NetCDFStorageView(storage, modname=self.__class__.__name__)

        self._probability_matrix = self._calculate_probability_matrix(self._smiles_list)

        super(SmallMoleculeSetProposalEngine, self).__init__(system_generator, proposal_metadata=proposal_metadata, always_change=always_change)

    def propose(self, current_system, current_topology, current_metadata=None):
        """
        Propose the next state, given the current state

        Parameters
        ----------
        current_system : openmm.System object
            the system of the current state
        current_topology : app.Topology object
            the topology of the current state
        current_metadata : dict
            dict containing current smiles as a key

        Returns
        -------
        proposal : TopologyProposal object
           topology proposal object           
        """
        # Determine SMILES string for current small molecule
        current_mol_smiles, current_mol = self._topology_to_smiles(current_topology)

        # Remove the small molecule from the current Topology object
        current_receptor_topology = self._remove_small_molecule(current_topology)

        # Find the initial atom index of the small molecule in the current topology
        old_mol_start_index, len_old_mol = self._find_mol_start_index(current_topology)

        # Select the next molecule SMILES given proposal probabilities
        proposed_mol_smiles, proposed_mol, logp_proposal = self._propose_molecule(current_system, current_topology, current_mol_smiles)

        # Build the new Topology object, including the proposed molecule
        new_topology = self._build_new_topology(current_receptor_topology, proposed_mol)
        new_mol_start_index, len_new_mol = self._find_mol_start_index(new_topology)

        # Generate an OpenMM System from the proposed Topology
        new_system = self._system_generator.build_system(new_topology)

        # Determine atom mapping between old and new molecules
        mol_atom_map = self._get_mol_atom_map(current_mol, proposed_mol, atom_expr=self.atom_expr, bond_expr=self.bond_expr, verbose=self.verbose)

        # Adjust atom mapping indices for the presence of the receptor
        adjusted_atom_map = {}
        for (key, value) in mol_atom_map.items():
            adjusted_atom_map[key+new_mol_start_index] = value + old_mol_start_index

        # Incorporate atom mapping of all environment atoms
        old_mol_offset = len_old_mol
        for i in range(new_mol_start_index):
            if i >= old_mol_start_index:
                old_idx = i + old_mol_offset
            else:
                old_idx = i
            adjusted_atom_map[i] = old_idx

        # Create the TopologyProposal onbject
        proposal = TopologyProposal(logp_proposal=logp_proposal, new_to_old_atom_map=adjusted_atom_map,
            old_topology=old_topology, new_topology=new_topology,
            old_system=old_system, new_system=new_system,
            old_chemical_state_key=current_mol_smiles, new_chemical_state_key=proposed_mol_smiles)

        if self.verbose:
            ndelete = proposal.old_system.getNumParticles() - len(proposal.old_to_new_atom_map.keys())
            ncreate = proposal.new_system.getNumParticles() - len(proposal.old_to_new_atom_map.keys())
            print('Proposed transformation would delete %d atoms and create %d atoms.' % (ndelete, ncreate))

        return proposal

    @staticmethod
    def canonicalize_smiles(smiles):
        """
        Convert a SMILES string into canonical isomeric smiles

        Parameters
        ----------
        smiles : str
            Any valid SMILES for a molecule

        Returns
        -------
        iso_can_smiles : str
            OpenEye isomeric canonical smiles corresponding to the input
        """
        mol = oechem.OEMol()
        oechem.OESmilesToMol(mol, smiles)
        oechem.OEAddExplicitHydrogens(mol)
        iso_can_smiles = oechem.OECreateSmiString(mol, oechem.OESMILESFlag_DEFAULT | oechem.OESMILESFlag_ISOMERIC | oechem.OESMILESFlag_Hydrogens)
        return iso_can_smiles

    def _topology_to_smiles(self, topology):
        """
        Get the smiles string corresponding to a specific residue in an
        OpenMM Topology

        Parameters
        ----------
        topology : app.Topology
            The topology containing the molecule of interest

        Returns
        -------
        smiles_string : string
            an isomeric canonicalized SMILES string representing the molecule
        oemol : oechem.OEMol object
            molecule
        """
        molecule_name = self._residue_name
        matching_molecules = [res for res in topology.residues() if res.name==molecule_name]
        if len(matching_molecules) != 1:
            raise ValueError("More than one residue with the same name!")
        mol_res = matching_molecules[0]
        oemol = forcefield_generators.generateOEMolFromTopologyResidue(mol_res)
        smiles_string = oechem.OECreateSmiString(oemol, oechem.OESMILESFlag_DEFAULT | oechem.OESMILESFlag_ISOMERIC | oechem.OESMILESFlag_Hydrogens)
        final_smiles_string = smiles_string
        return final_smiles_string, oemol

    def compute_state_key(self, topology):
        """
        Given a topology, come up with a state key string.
        For this class, the state key is an isomeric canonical SMILES.

        Parameters
        ----------
        topology : app.Topology object
            The topology object in question.

        Returns
        -------
        chemical_state_key : str
            isomeric canonical SMILES

        """
        chemical_state_key, _ = self._topology_to_smiles(topology)
        return chemical_state_key

    def _find_mol_start_index(self, topology):
        """
        Find the starting index of the molecule in the topology.
        Throws an exception if resname is not present.

        Parameters
        ----------
        topology : app.Topology object
            The topology containing the molecule

        Returns
        -------
        mol_start_idx : int
            start index of the molecule
        mol_length : int
            the number of atoms in the molecule
        """
        resname = self._residue_name
        mol_residues = [res for res in topology.residues() if res.name==resname]
        if len(mol_residues)!=1:
            raise ValueError("There must be exactly one residue with a specific name in the topology. Found %d residues with name '%s'" % (len(mol_residues), resname))
        mol_residue = mol_residues[0]
        atoms = list(mol_residue.atoms())
        mol_start_idx = atoms[0].index
        return mol_start_idx, len(list(atoms))

    def _build_new_topology(self, current_receptor_topology, oemol_proposed):
        """
        Construct a new topology
        Parameters
        ----------
        oemol_proposed : oechem.OEMol object
            the proposed OEMol object
        current_receptor_topology : app.Topology object
            The current topology without the small molecule

        Returns
        -------
        new_topology : app.Topology object
            A topology with the receptor and the proposed oemol
        mol_start_index : int
            The first index of the small molecule
        """
        if self.verbose: print('Building new Topology object...')
        timer_start = time.time()

        oemol_proposed.SetTitle(self._residue_name)
        mol_topology = forcefield_generators.generateTopologyFromOEMol(oemol_proposed)
        new_topology = app.Topology()
        append_topology(new_topology, current_receptor_topology)
        append_topology(new_topology, mol_topology)
        # Copy periodic box vectors.
        if current_receptor_topology._periodicBoxVectors != None:
            new_topology._periodicBoxVectors = copy.deepcopy(current_receptor_topology._periodicBoxVectors)

        if self.verbose: print('Topology generation took %.3f s' % (time.time() - timer_start))

        return new_topology

    def _remove_small_molecule(self, topology):
        """
        This method removes the small molecule parts of a topology from
        a protein+small molecule complex based on the name of the
        small molecule residue

        Parameters
        ----------
        topology : app.Topology
            Topology with the appropriate residue name.

        Returns
        -------
        receptor_topology : app.Topology
            Topology without small molecule
        """
        receptor_topology = app.Topology()
        append_topology(receptor_topology, topology, exclude_residue_name=self._residue_name)
        # Copy periodic box vectors.
        if topology._periodicBoxVectors != None:
            receptor_topology._periodicBoxVectors = copy.deepcopy(topology._periodicBoxVectors)
        return receptor_topology

    @staticmethod
    def _get_mol_atom_map(current_molecule, proposed_molecule, atom_expr=None, bond_expr=None, verbose=False):
        """
        Given two molecules, returns the mapping of atoms between them using the match with the greatest number of atoms

        Arguments
        ---------
        current_molecule : openeye.oechem.oemol object
             The current molecule in the sampler
        proposed_molecule : openeye.oechem.oemol object
             The proposed new molecule

        Returns
        -------
        matches : list of match
            list of the matches between the molecules
        """
        if verbose: print('Generating atom map...')
        timer_start = time.time()

        DEFAULT_ATOM_EXPRESSION = oechem.OEExprOpts_Aromaticity | oechem.OEExprOpts_RingMember | oechem.OEExprOpts_HvyDegree
        DEFAULT_BOND_EXPRESSION = oechem.OEExprOpts_Aromaticity | oechem.OEExprOpts_RingMember

        atom_expr = atom_expr or DEFAULT_ATOM_EXPRESSION
        bond_expr = bond_expr or DEFAULT_BOND_EXPRESSION

        oegraphmol_current = oechem.OEGraphMol(current_molecule)
        oegraphmol_proposed = oechem.OEGraphMol(proposed_molecule)
        #mcs = oechem.OEMCSSearch(oechem.OEMCSType_Exhaustive)
        mcs = oechem.OEMCSSearch(oechem.OEMCSType_Approximate)
        mcs.Init(oegraphmol_current, atom_expr, bond_expr)
        mcs.SetMCSFunc(oechem.OEMCSMaxBondsCompleteCycles())
        unique = True
        matches = [m for m in mcs.Match(oegraphmol_proposed, unique)]
        if not matches:
            return {}
        match = max(matches, key=lambda m: m.NumAtoms())
        new_to_old_atom_map = {}
        for matchpair in match.GetAtoms():
            old_index = matchpair.pattern.GetIdx()
            new_index = matchpair.target.GetIdx()
            new_to_old_atom_map[new_index] = old_index

        if verbose: print('Atom map took %.3f s' % (time.time() - timer_start))
        return new_to_old_atom_map

    def _propose_molecule(self, system, topology, molecule_smiles, exclude_self=False):
        """
        Propose a new molecule given the current molecule.

        The current scheme uses a probability matrix computed via _calculate_probability_matrix.

        Arguments
        ---------
        system : simtk.openmm.System object
            The current system
        topology : simtk.openmm.app.Topology object
            The current topology
        positions : [n, 3] np.ndarray of floats (Quantity nm)
            The current positions of the system
        molecule_smiles : string
            The current molecule smiles
        exclude_self : bool, optional, default=True
            If True, exclude self-transitions

        Returns
        -------
        proposed_mol_smiles : str
             The SMILES of the proposed molecule
        mol : oechem.OEMol
            The next molecule to simulate
        logp_proposal : float
            contribution from the chemical proposal to the log probability of acceptance (Eq. 36 for hybrid; Eq. 53 for two-stage)
            log [P(Mold | Mnew) / P(Mnew | Mold)]
        """
        # Compute contribution from the chemical proposal to the log probability of acceptance (Eq. 36 for hybrid; Eq. 53 for two-stage)
        # log [P(Mold | Mnew) / P(Mnew | Mold)]

        # Retrieve the current molecule index
        try:
            current_smiles_idx = self._smiles_list.index(molecule_smiles)
        except ValueError as e:
            msg = "Current SMILES string '%s' not found in canonical molecule set.\n"
            msg += "Molecule set: %s" % self._smiles_list
            raise Exception(msg)

        # Propose a new molecule
        molecule_probabilities = self._probability_matrix[current_smiles_idx, :]
        proposed_smiles_idx = np.random.choice(range(len(self._smiles_list)), p=molecule_probabilities)
        reverse_probability = self._probability_matrix[proposed_smiles_idx, current_smiles_idx]
        forward_probability = molecule_probabilities[proposed_smiles_idx]
        proposed_smiles = self._smiles_list[proposed_smiles_idx]
        logp = np.log(reverse_probability) - np.log(forward_probability)
        from perses.tests.utils import smiles_to_oemol
        proposed_mol = smiles_to_oemol(proposed_smiles)
        return proposed_smiles, proposed_mol, logp

    def _calculate_probability_matrix(self, molecule_smiles_list):
        """
        Calculate the matrix of probabilities of choosing A | B
        based on normalized MCSS overlap. Does not check for torsions!
        Parameters
        ----------
        molecule_smiles_list : list of str
            list of molecules to be potentially selected

        Returns
        -------
        probability_matrix : [n, n] np.ndarray
            probability_matrix[Mold, Mnew] is the probability of choosing molecule Mnew given the current molecule is Mold

        """
        n_smiles = len(molecule_smiles_list)
        probability_matrix = np.zeros([n_smiles, n_smiles])
        for i in range(n_smiles):
            for j in range(i):
                current_mol = oechem.OEMol()
                proposed_mol = oechem.OEMol()
                oechem.OESmilesToMol(current_mol, molecule_smiles_list[i])
                oechem.OESmilesToMol(proposed_mol, molecule_smiles_list[j])
                atom_map = self._get_mol_atom_map(current_mol, proposed_mol, atom_expr=self.atom_expr, bond_expr=self.bond_expr)
                if not atom_map:
                    n_atoms_matching = 0
                    continue
                n_atoms_matching = len(atom_map.keys())
                probability_matrix[i, j] = n_atoms_matching
                probability_matrix[j, i] = n_atoms_matching
        #normalize the rows:
        for i in range(n_smiles):
            row_sum = np.sum(probability_matrix[i, :])
            try:
                probability_matrix[i, :] /= row_sum
            except ZeroDivisionError:
                print("One molecule is completely disconnected!")
                raise

        if self._storage:
            self._storage.write_object('molecule_smiles_list', molecule_smiles_list)
            self._storage.write_array('probability_matrix', probability_matrix)

        return probability_matrix

    @property
    def chemical_state_list(self):
         return self._smiles_list

    @staticmethod
    def clean_molecule_list(smiles_list, atom_opts, bond_opts):
        """
        A utility function to determine which molecules can be proposed
        from any other molecule.

        Parameters
        ----------
        smiles_list
        atom_opts
        bond_opts

        Returns
        -------
        safe_smiles
        removed_smiles
        """
        from perses.tests.utils import smiles_to_topology
        import itertools
        from perses.rjmc.geometry import ProposalOrderTools
        from perses.tests.test_geometry_engine import oemol_to_openmm_system
        safe_smiles = set()
        smiles_pairs = set()
        smiles_set = set(smiles_list)

        for mol1, mol2 in itertools.combinations(smiles_list, 2):
            smiles_pairs.add((mol1, mol2))

        for smiles_pair in smiles_pairs:
            topology_1, mol1 = smiles_to_topology(smiles_pair[0])
            topology_2, mol2 = smiles_to_topology(smiles_pair[1])
            try:
                sys1, pos1, top1 = oemol_to_openmm_system(mol1)
                sys2, pos2, top2 = oemol_to_openmm_system(mol2)
            except:
                continue
            new_to_old_atom_map = SmallMoleculeSetProposalEngine._get_mol_atom_map(mol1, mol2, atom_expr=atom_opts, bond_expr=bond_opts)
            if not new_to_old_atom_map:
                continue
            top_proposal = TopologyProposal(new_topology=top2, old_topology=top1, new_system=sys2, old_system=sys1, new_to_old_atom_map=new_to_old_atom_map, new_chemical_state_key='e', old_chemical_state_key='w')
            proposal_order = ProposalOrderTools(top_proposal)
            try:
                forward_order = proposal_order.determine_proposal_order(direction='forward')
                reverse_order = proposal_order.determine_proposal_order(direction='reverse')
                safe_smiles.add(smiles_pair[0])
                safe_smiles.add(smiles_pair[1])
                print("Adding %s and %s" % (smiles_pair[0], smiles_pair[1]))
            except NoTorsionError:
                pass
        removed_smiles = smiles_set.difference(safe_smiles)
        return safe_smiles, removed_smiles

class TwoMoleculeSetProposalEngine(SmallMoleculeSetProposalEngine):
    """
    Dummy proposal engine that always chooses the new molecule of the two, but uses the base class's atom mapping
    functionality.
    """

    def __init__(self, old_mol, new_mol, system_generator, residue_name='MOL', atom_expr=None, bond_expr=None, proposal_metadata=None, storage=None, always_change=True):
        self._old_mol_smiles = oechem.OECreateSmiString(old_mol, oechem.OESMILESFlag_DEFAULT | oechem.OESMILESFlag_Hydrogens)
        self._new_mol_smiles = oechem.OECreateSmiString(new_mol, oechem.OESMILESFlag_DEFAULT | oechem.OESMILESFlag_Hydrogens)
        self._old_mol = old_mol
        self._new_mol = new_mol

        super(TwoMoleculeSetProposalEngine, self).__init__([self._old_mol_smiles, self._new_mol_smiles], system_generator, residue_name=residue_name, atom_expr=atom_expr, bond_expr=bond_expr)

    def _propose_molecule(self, system, topology, molecule_smiles, exclude_self=False):
        return self._new_mol_smiles, self._new_mol, 0.0

class NullProposalEngine(SmallMoleculeSetProposalEngine):
    """
    Base class for NaphthaleneProposalEngine and ButantProposalEngine
    Not intended for use on its own

    """
    def __init__(self, system_generator, residue_name="MOL", atom_expr=None, bond_expr=None, proposal_metadata=None, storage=None, always_change=True):
        super(NullProposalEngine, self).__init__(list(), system_generator, residue_name=residue_name)
        self._fake_states = ["A","B"]
        self.smiles = ''

    def propose(self, current_system, current_topology, current_metadata=None):
        """
        Custom proposal for NaphthaleneTestSystem will switch from current naphthalene
        "state" (either 'naphthalene-A' or 'naphthalene-B') to the other

        This proposal engine can only be used with input topology of
        naphthalene, and propose() will first confirm naphthalene is residue "MOL"
        The topology may have water but should not have any other
        carbon-containing residue.

        The "new" system and topology are deep copies of the old, but the atom_map
        is custom defined to only match one of the two rings.

        Arguments:
        ----------
        current_system : openmm.System object
            the system of the current state
        current_topology : app.Topology object
            the topology of the current state
        current_metadata : dict, OPTIONAL
            Not implemented

        Returns:
        -------
        proposal : TopologyProposal object
           topology proposal object

        """
        given_smiles = super(NullProposalEngine, self).compute_state_key(current_topology)
        if self.smiles != given_smiles:
            raise(Exception("{0} can only be used with {1} topology; smiles of given topology is: {2}".format(type(self), self.smiles, given_smiles)))

        old_key = current_topology._state_key
        new_key = [key for key in self._fake_states if key != old_key][0]

        new_topology = app.Topology()
        append_topology(new_topology, current_topology)
        new_topology._state_key = new_key
        new_system = copy.deepcopy(current_system)
        atom_map = self._make_skewed_atom_map(current_topology)
        proposal = TopologyProposal(new_topology=new_topology, new_system=new_system, old_topology=current_topology, old_system=current_system, logp_proposal=0.0,
                                                 new_to_old_atom_map=atom_map, old_chemical_state_key=old_key, new_chemical_state_key=new_key)
        return proposal

    def _make_skewed_atom_map(topology):
        return dict()

    def compute_state_key(self, topology):
        """
        For this test system, the topologies for the two states are
        identical; therefore a custom attribute `_state_key` has
        been added to the topology itself, to track whether a switch
        has been accepted

        compute_state_key will return topology._state_key rather than
        SMILES, because SMILES are identical in the two states.
        """
        return topology._state_key


class NaphthaleneProposalEngine(NullProposalEngine):
    """
    Custom ProposalEngine to use with NaphthaleneTestSystem defines two "states"
    of naphthalene, identified 'naphthalene-A' and 'naphthalene-B', which are
    tracked by adding a custom _state_key attribute to the topology

    Generates TopologyProposal from naphthalene to naphthalene, only matching
    one ring such that geometry must rebuild the other

    Can only be used with input topology of naphthalene

    Constructor Arguments:
        system_generator, SystemGenerator object
            SystemGenerator initialized with the appropriate forcefields
        residue_name, OPTIONAL,  str
            Default = "MOL"
            The name that will be used for small molecule residues in the topology
        atom_expr, OPTIONAL, oechem.OEExprOpts
            Default is None
            Currently not implemented -- would dictate how match is defined
        bond_expr, OPTIONAL, oechem.OEExprOpts
            Default is None
            Currently not implemented -- would dictate how match is defined
        proposal_metadata, OPTIONAL, dict
            Default is None
            metadata for the proposal engine
        storage, OPTIONAL, NetCDFStorageView
            Default is None
            If specified, write statistics to this storage layer
        always_change, OPTIONAL, bool
            Default is True
            Currently not implemented -- will always behave as True
            The proposal will always be from the current "state" to the other
            Self proposals will never be made
    """
    def __init__(self, system_generator, residue_name="MOL", atom_expr=None, bond_expr=None, proposal_metadata=None, storage=None, always_change=True):
        super(NaphthaleneProposalEngine, self).__init__(system_generator, residue_name=residue_name, atom_expr=atom_expr, bond_expr=bond_expr, proposal_metadata=proposal_metadata, storage=storage, always_change=always_change)
        self._fake_states = ["naphthalene-A", "naphthalene-B"]
        self.smiles = 'c1ccc2ccccc2c1'

    def _make_skewed_atom_map(self, topology):
        """
        Custom definition for the atom map between naphthalene and naphthalene

        If a regular atom map was constructed (via oechem.OEMCSSearch), all
        atoms would be matched, and the geometry engine would have nothing
        to add.  This method manually finds one of the two naphthalene rings
        and matches it to itself, rotated 180degrees.  The second ring and
        all hydrogens will have to be repositioned by the geometry engine.

        The rings are identified by finding how many other carbons each
        carbon in the topology is bonded to.  This will be 2 for all carbons
        in naphthalene except the two carbon atoms shared by both rings.
        Starting with these 2 shared atoms, a ring is traced by following
        bonds between adjacent carbons until returning to the shared carbons.

        Arguments:
        ----------
        topology : app.Topology object
            topology of naphthalene
            Only one topology is needed, because current and proposed are
            identical
        Returns:
        --------
        atom_map : dict
            maps the atom indices of carbons from one ring back to themselves
        """
        # make dict of carbons in topology to list of carbons they're bonded to
        carbon_bonds = dict()
        for atom in topology.atoms():
            if atom.element == app.element.carbon:
                carbon_bonds[atom] = set()
        for bond in topology.bonds():
            if bond[0].element == app.element.carbon and bond[1].element == app.element.carbon:
                carbon_bonds[bond[0]].add(bond[1])
                carbon_bonds[bond[1]].add(bond[0])

        # identify the rings by finding 2 middle carbons then tracing their bonds
        find_ring = list()
        for carbon, bounds in carbon_bonds.items():
            if len(bounds) == 3:
                find_ring.append(carbon)
        assert len(find_ring) == 2

        add_next = [carbon for carbon in carbon_bonds[find_ring[1]] if carbon not in find_ring]
        while len(add_next) > 0:
            find_ring.append(add_next[0])
            add_next = [carbon for carbon in carbon_bonds[add_next[0]] if carbon not in find_ring]
        assert len(find_ring) == 6

        # map the ring flipped 180
        atom_map = {find_ring[i].index : find_ring[(i+3)%6].index for i in range(6)}
        return atom_map

class ButaneProposalEngine(NullProposalEngine):
    """
    Custom ProposalEngine to use with ButaneTestSystem defines two "states"
    of butane, identified 'butane-A' and 'butane-B', which are
    tracked by adding a custom _state_key attribute to the topology

    Generates TopologyProposal from butane to butane, only matching
    two carbons such that geometry must rebuild the others

    Can only be used with input topology of butane

    Constructor Arguments:
        system_generator, SystemGenerator object
            SystemGenerator initialized with the appropriate forcefields
        residue_name, OPTIONAL,  str
            Default = "MOL"
            The name that will be used for small molecule residues in the topology
        atom_expr, OPTIONAL, oechem.OEExprOpts
            Default is None
            Currently not implemented -- would dictate how match is defined
        bond_expr, OPTIONAL, oechem.OEExprOpts
            Default is None
            Currently not implemented -- would dictate how match is defined
        proposal_metadata, OPTIONAL, dict
            Default is None
            metadata for the proposal engine
        storage, OPTIONAL, NetCDFStorageView
            Default is None
            If specified, write statistics to this storage layer
        always_change, OPTIONAL, bool
            Default is True
            Currently not implemented -- will always behave as True
            The proposal will always be from the current "state" to the other
            Self proposals will never be made
    """
    def __init__(self, system_generator, residue_name="MOL", atom_expr=None, bond_expr=None, proposal_metadata=None, storage=None, always_change=True):
        super(ButaneProposalEngine, self).__init__(system_generator, residue_name=residue_name, atom_expr=atom_expr, bond_expr=bond_expr, proposal_metadata=proposal_metadata, storage=storage, always_change=always_change)
        self._fake_states = ["butane-A", "butane-B"]
        self.smiles = 'CCCC'

    def _make_skewed_atom_map_old(self, topology):
        """
        Custom definition for the atom map between butane and butane

        (disabled)

        MAP:

                   H - C - CH- C - C - H
          H - C - CH - C - CH- H

        If a regular atom map was constructed (via oechem.OEMCSSearch), all
        atoms would be matched, and the geometry engine would have nothing
        to add.  This method manually finds two of the four carbons and
        matches them to each other, rotated 180degrees.  The other two carbons
        and hydrogens will have to be repositioned by the geometry engine.

        The two carbons are chosen by finding the first carbon-carbon bond in
        the topology. Because geometry needs at least 3 atoms in the atom_map,
        one H from each carbon is also found and mapped to the other.

        Arguments:
        ----------
        topology : app.Topology object
            topology of butane
            Only one topology is needed, because current and proposed are
            identical
        Returns:
        --------
        atom_map : dict
            maps the atom indices of 2 carbons to each other
        """
        for bond in topology.bonds():
            if all([atom.element == app.element.carbon for atom in bond]):
                ccbond = bond
                break
        for bond in topology.bonds():
            if ccbond[0] in bond and any([atom.element == app.element.hydrogen for atom in bond]):
                hydrogen0 = [atom for atom in bond if atom.element == app.element.hydrogen][0]
            if ccbond[1] in bond and any([atom.element == app.element.hydrogen for atom in bond]):
                hydrogen1 = [atom for atom in bond if atom.element == app.element.hydrogen][0]

        atom_map = {
            ccbond[0].index : ccbond[1].index,
            ccbond[1].index : ccbond[0].index,
            hydrogen0.index : hydrogen1.index,
            hydrogen1.index : hydrogen0.index,
        }
        return atom_map

    def _make_skewed_atom_map(self, topology):
        """
        Custom definition for the atom map between butane and butane

        MAP:

        C - C - C - C
            C - C - C - C

        Arguments:
        ----------
        topology : app.Topology object
            topology of butane
            Only one topology is needed, because current and proposed are
            identical
        Returns:
        --------
        atom_map : dict
            maps the atom indices of 2 carbons to each other
        """

        carbons = [ atom for atom in topology.atoms() if (atom.element == app.element.carbon) ]
        neighbors = { carbon : set() for carbon in carbons }
        for (atom1,atom2) in topology.bonds():
            if (atom1.element == app.element.carbon) and (atom2.element == app.element.carbon):
                neighbors[atom1].add(atom2)
                neighbors[atom2].add(atom1)
        end_carbons = list()
        for carbon in carbons:
            if len(neighbors[carbon]) == 1:
                end_carbons.append(carbon)

        # Extract linear chain of carbons
        carbon_chain = list()
        last_carbon = end_carbons[0]
        carbon_chain.append(last_carbon)
        finished = False
        while (not finished):
            next_carbons = list(neighbors[last_carbon].difference(carbon_chain))
            if len(next_carbons) == 0:
                finished = True
            else:
                carbon_chain.append(next_carbons[0])
                last_carbon = next_carbons[0]

        atom_map = {
            carbon_chain[0].index : carbon_chain[2].index,
            carbon_chain[1].index : carbon_chain[1].index,
            carbon_chain[2].index : carbon_chain[0].index,
        }
        return atom_map

class PropaneProposalEngine(NullProposalEngine):
    """
    Custom ProposalEngine to use with PropaneTestSystem defines two "states"
    of butane, identified 'propane-A' and 'propane-B', which are
    tracked by adding a custom _state_key attribute to the topology

    Generates TopologyProposal from propane to propane, only matching
    one CH3 and the middle C such that geometry must rebuild the other

    Can only be used with input topology of propane

    Constructor Arguments:
        system_generator, SystemGenerator object
            SystemGenerator initialized with the appropriate forcefields
        residue_name, OPTIONAL,  str
            Default = "MOL"
            The name that will be used for small molecule residues in the topology
        atom_expr, OPTIONAL, oechem.OEExprOpts
            Default is None
            Currently not implemented -- would dictate how match is defined
        bond_expr, OPTIONAL, oechem.OEExprOpts
            Default is None
            Currently not implemented -- would dictate how match is defined
        proposal_metadata, OPTIONAL, dict
            Default is None
            metadata for the proposal engine
        storage, OPTIONAL, NetCDFStorageView
            Default is None
            If specified, write statistics to this storage layer
        always_change, OPTIONAL, bool
            Default is True
            Currently not implemented -- will always behave as True
            The proposal will always be from the current "state" to the other
            Self proposals will never be made
    """
    def __init__(self, system_generator, residue_name="MOL", atom_expr=None, bond_expr=None, proposal_metadata=None, storage=None, always_change=True):
        super(PropaneProposalEngine, self).__init__(system_generator, residue_name=residue_name, atom_expr=atom_expr, bond_expr=bond_expr, proposal_metadata=proposal_metadata, storage=storage, always_change=always_change)
        self._fake_states = ["propane-A", "propane-B"]
        self.smiles = 'CCC'

    def _make_skewed_atom_map(self, topology):
        """
        Custom definition for the atom map between propane and propane

        If a regular atom map was constructed (via oechem.OEMCSSearch), all
        atoms would be matched, and the geometry engine would have nothing
        to add.  This method manually finds CH3-CH2 and matches each atom to
        itself.  The other carbon and three hydrogens will have to be
        repositioned by the geometry engine.

        The two carbons are chosen by finding the first carbon-carbon bond in
        the topology. To minimize the atoms being rebuilt by geometry, all
        hydrogens from each of the selected carbons are also found and
        mapped to themselves.

        Arguments:
        ----------
        topology : app.Topology object
            topology of propane
            Only one topology is needed, because current and proposed are
            identical
        Returns:
        --------
        atom_map : dict
            maps the atom indices of CH3-CH2 to themselves
        """
        atom_map = dict()
        for bond in topology.bonds():
            if all([atom.element == app.element.carbon for atom in bond]):
                ccbond = bond
                break
        for bond in topology.bonds():
            if any([carbon in bond for carbon in ccbond]) and app.element.hydrogen in [atom.element for atom in bond]:
                atom_map[bond[0].index] = bond[0].index
                atom_map[bond[1].index] = bond[1].index
        return atom_map<|MERGE_RESOLUTION|>--- conflicted
+++ resolved
@@ -1253,20 +1253,12 @@
         DEFAULT_ATOM_EXPRESSION = oechem.OEExprOpts_Aromaticity | oechem.OEExprOpts_RingMember | oechem.OEExprOpts_HvyDegree
         DEFAULT_BOND_EXPRESSION = oechem.OEExprOpts_Aromaticity | oechem.OEExprOpts_RingMember
 
-<<<<<<< HEAD
         self.atom_expr = atom_expr or DEFAULT_ATOM_EXPRESSION
         self.bond_expr = bond_expr or DEFAULT_BOND_EXPRESSION
 
         # Canonicalize all SMILES strings
         self._smiles_list = [self._canonicalize_smiles(smiles) for smiles in set(list_of_smiles)]
-=======
-        if not bond_expr:
-            self.bond_expr = 0 #oechem.OEExprOpts_Aromaticity | oechem.OEExprOpts_RingMember
-        else:
-            self.bond_expr = bond_expr
-        list_of_smiles = list(set(list_of_smiles))
-        self._smiles_list = [self.canonicalize_smiles(smiles) for smiles in list_of_smiles]
->>>>>>> 532a37a4
+
         self._n_molecules = len(self._smiles_list)
 
         self._residue_name = residue_name
