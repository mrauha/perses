--- conflicted
+++ resolved
@@ -84,14 +84,7 @@
     """
     # Initialize engine
     from perses.annihilation.ncmc_switching import NCMCEngine
-<<<<<<< HEAD
-    platform = openmm.Platform.getPlatformByName('Reference')
-    ncmc_engine = NCMCEngine(temperature=temperature, nsteps=ncmc_nsteps, platform=platform)
-=======
-    platform = openmm.Platform.getPlatformByName('CPU')
-    ncmc_engine = NCMCEngine(nsteps=ncmc_nsteps, platform=platform)
-
->>>>>>> f761d656
+    ncmc_engine = NCMCEngine(temperature=temperature, nsteps=ncmc_nsteps)
 
     # Make sure that old system and new system are identical.
     if not (topology_proposal.old_system == topology_proposal.new_system):
@@ -108,10 +101,10 @@
     positions = topology_proposal.old_positions
     print("")
     for iteration in range(nequil):
-        [positions, velocities] = simulate(topology_proposal.old_system, positions, platform=platform)
+        [positions, velocities] = simulate(topology_proposal.old_system, positions)
     for iteration in range(niterations):
         # Equilibrate
-        [positions, velocities] = simulate(topology_proposal.old_system, positions, platform=platform)
+        [positions, velocities] = simulate(topology_proposal.old_system, positions)
 
         # Check that positions are not NaN
         if(np.any(np.isnan(positions / unit.angstroms))):
@@ -156,6 +149,25 @@
         msg += str(logP_n) + '\n'
         raise Exception(msg)
 
+def test_alchemical_elimination_sidechain():
+    """
+    Test alchemical elimination for sidechains.
+    """
+    # Create a sidechain null transformation.
+    from openmmtools import testsystems
+    testsystem = testsystems.AlanineDipeptideVacuum()
+    from perses.rjmc.topology_proposal import TopologyProposal
+    new_to_old_atom_map = { index : index for index in range(testsystem.system.getNumParticles()) if (index > 3) } # all atoms but N-methyl
+    topology_proposal = TopologyProposal(
+        old_system=testsystem.system, old_topology=testsystem.topology, old_positions=testsystem.positions,
+        new_system=testsystem.system, new_topology=testsystem.topology,
+        logp_proposal=0.0, new_to_old_atom_map=new_to_old_atom_map, metadata=dict())
+
+    for ncmc_nsteps in [0, 1, 2, 50]:
+        f = partial(check_alchemical_null_elimination, topology_proposal, ncmc_nsteps=ncmc_nsteps)
+        f.description = "Testing alchemical elimination using alanine dipeptide with %d NCMC steps" % ncmc_nsteps
+        yield f
+
 def test_ncmc_alchemical_integrator_stability():
     """
     Test NCMCAlchemicalIntegrator
